import akka.AutomaticModuleName

enablePlugins(TimeStampede, NoPublish)
enablePlugins(akka.TimeStampede, akka.NoPublish) // FIXME akka.UnidocRoot, akka.UnidocWithPrValidation
disablePlugins(MimaPlugin)

import com.typesafe.sbt.SbtMultiJvm.MultiJvmKeys.MultiJvm
import com.typesafe.tools.mima.plugin.MimaPlugin
import spray.boilerplate.BoilerplatePlugin
import akka.AkkaBuild._
import akka.{AkkaBuild, Dependencies, GitHub, OSGi, SigarLoader, VersionGenerator} // FIXME Protobuf
import sbt.Keys.{initialCommands, parallelExecution}

initialize := {
  // Load system properties from a file to make configuration from Jenkins easier
  loadSystemProperties("project/akka-build.properties")
  initialize.value
}

akka.AkkaBuild.buildSettings
// akka.Release.settings FIXME
shellPrompt := { s => Project.extract(s).currentProject.id + " > " }
resolverSettings

val jdkVersion: String = System.getProperty("java.version")
val isJDK9 = jdkVersion startsWith "9"

lazy val aggregatedProjects: Seq[ProjectReference] = Seq(
  actor, actorTests,
  agent,
  benchJmh,
  camel,
  cluster, clusterMetrics, clusterSharding, clusterTools,
  contrib,
  distributedData,
  docs,
  multiNodeTestkit,
  osgi,
  persistence, persistenceQuery, persistenceShared, persistenceTck,
  protobuf,
  remote, remoteTests,
  slf4j,
  stream, streamTestkit, streamTests, streamTestsTck,
  testkit,
  actorTyped, actorTypedTests, typedTestkit, persistenceTyped, clusterTyped, clusterShardingTyped
)

lazy val root = Project(
  id = "akka",
  base = file(".")
).aggregate(aggregatedProjects: _*)
 .settings(rootSettings: _*)
// FIXME .settings(unidocRootIgnoreProjects := Seq(remoteTests, benchJmh, protobuf, akkaScalaNightly, docs))

lazy val actor = akkaModule("akka-actor")
  .settings(Dependencies.actor)
  .settings(OSGi.actor)
  .settings(AutomaticModuleName.settings("akka.actor"))
  .settings(
    unmanagedSourceDirectories in Compile += {
      val ver = scalaVersion.value.take(4)
      (scalaSource in Compile).value.getParentFile / s"scala-$ver"
    }
  )
  .settings(VersionGenerator.settings)
  .enablePlugins(BoilerplatePlugin)

lazy val actorTests = akkaModule("akka-actor-tests")
  .dependsOn(testkit % "compile->compile;test->test")
  .settings(Dependencies.actorTests)
  .enablePlugins(NoPublish)
  .disablePlugins(MimaPlugin, WhiteSourcePlugin)

lazy val agent = akkaModule("akka-agent")
  .dependsOn(actor, testkit % "test->test")
  .settings(Dependencies.agent)
  .settings(AutomaticModuleName.settings("akka.agent"))
  .settings(OSGi.agent)
  // .enablePlugins(ScaladocNoVerificationOfDiagrams) // FIXME

lazy val akkaScalaNightly = akkaModule("akka-scala-nightly")
  // remove dependencies that we have to build ourselves (Scala STM)
  .aggregate(aggregatedProjects diff List[ProjectReference](agent, docs): _*)
  // .disablePlugins(ValidatePullRequest, MimaPlugin) // FIXME disable these again
  .disablePlugins(MimaPlugin) // FIXME ValidatePullRequest

lazy val benchJmh = akkaModule("akka-bench-jmh")
  .dependsOn(
    Seq(
      actor,
      stream, streamTests,
      persistence, distributedData,
      testkit
    ).map(_ % "compile->compile;compile->test;provided->provided"): _*
  )
  .settings(Dependencies.benchJmh)
  .enablePlugins(JmhPlugin, NoPublish) // FIXME enable ScaladocNoVerificationOfDiagrams
  .disablePlugins(MimaPlugin, WhiteSourcePlugin) // FIXME disable ValidatePullRequest here

lazy val camel = akkaModule("akka-camel")
  .dependsOn(actor, slf4j, testkit % "test->test")
  .settings(Dependencies.camel)
  .settings(AutomaticModuleName.settings("akka.camel"))
  .settings(OSGi.camel)
  .settings(
    javaOptions in Test ++= { if (isJDK9) Seq("--add-modules", "java.xml.bind") else Seq() }
  )

lazy val cluster = akkaModule("akka-cluster")
  .dependsOn(remote, remoteTests % "test->test" , testkit % "test->test")
  .settings(Dependencies.cluster)
  .settings(AutomaticModuleName.settings("akka.cluster"))
  .settings(OSGi.cluster)
  // .settings(Protobuf.settings) FIXME
  .settings(
    parallelExecution in Test := false
  )
  .configs(MultiJvm)
  .enablePlugins(MultiNodeScalaTest)


lazy val clusterMetrics = akkaModule("akka-cluster-metrics")
  .dependsOn(cluster % "compile->compile;test->test;multi-jvm->multi-jvm", slf4j % "test->compile")
  .settings(OSGi.clusterMetrics)
  .settings(Dependencies.clusterMetrics)
  .settings(AutomaticModuleName.settings("akka.cluster.metrics"))
  // .settings(Protobuf.settings) FIXME
  .settings(SigarLoader.sigarSettings)
  .settings(
    parallelExecution in Test := false
  )
  .configs(MultiJvm)
  .enablePlugins(MultiNodeScalaTest)

lazy val clusterSharding = akkaModule("akka-cluster-sharding")
  // TODO akka-persistence dependency should be provided in pom.xml artifact.
  //      If I only use "provided" here it works, but then we can't run tests.
  //      Scope "test" is alright in the pom.xml, but would have been nicer with
  //      provided.
  .dependsOn(
    cluster % "compile->compile;test->test;multi-jvm->multi-jvm",
    distributedData,
    persistence % "compile->compile;test->provided",
    clusterTools
  )
  .settings(Dependencies.clusterSharding)
  .settings(AutomaticModuleName.settings("akka.cluster.sharding"))
  .settings(OSGi.clusterSharding)
  // .settings(Protobuf.settings) FIXME
  .configs(MultiJvm)
  .enablePlugins(MultiNode) // FIXME ScaladocNoVerificationOfDiagrams

lazy val clusterTools = akkaModule("akka-cluster-tools")
  .dependsOn(cluster % "compile->compile;test->test;multi-jvm->multi-jvm")
  .settings(Dependencies.clusterTools)
  .settings(AutomaticModuleName.settings("akka.cluster.tools"))
  .settings(OSGi.clusterTools)
  // .settings(Protobuf.settings) FIXME
  .configs(MultiJvm)
  .enablePlugins(MultiNode) // FIXME ScaladocNoVerificationOfDiagrams

lazy val contrib = akkaModule("akka-contrib")
  .dependsOn(remote, remoteTests % "test->test", cluster, clusterTools, persistence % "compile->compile;test->provided")
  .settings(Dependencies.contrib)
  .settings(AutomaticModuleName.settings("akka.contrib"))
  .settings(OSGi.contrib)
  .settings(
    description := """|
                      |This subproject provides a home to modules contributed by external
                      |developers which may or may not move into the officially supported code
                      |base over time. A module in this subproject doesn't have to obey the rule
                      |of staying binary compatible between minor releases. Breaking API changes
                      |may be introduced in minor releases without notice as we refine and
                      |simplify based on your feedback. A module may be dropped in any release
                      |without prior deprecation. The Lightbend subscription does not cover
                      |support for these modules.
                      |""".stripMargin
  )
  .configs(MultiJvm)
  .enablePlugins(MultiNode, ScaladocNoVerificationOfDiagrams)
  .disablePlugins(MimaPlugin)

lazy val distributedData = akkaModule("akka-distributed-data")
  .dependsOn(cluster % "compile->compile;test->test;multi-jvm->multi-jvm")
  .settings(Dependencies.distributedData)
  .settings(AutomaticModuleName.settings("akka.cluster.ddata"))
  .settings(OSGi.distributedData)
  // .settings(Protobuf.settings) FIXME
  .configs(MultiJvm)
  .enablePlugins(MultiNodeScalaTest)

lazy val docs = akkaModule("akka-docs")
  .dependsOn(
    actor, cluster, clusterMetrics, slf4j, agent, camel, osgi, persistenceTck, persistenceQuery, distributedData, stream,
    clusterTools % "compile->compile;test->test",
    clusterSharding % "compile->compile;test->test",
    testkit % "compile->compile;test->test",
    remote % "compile->compile;test->test",
    persistence % "compile->compile;provided->provided;test->test",
    actorTyped % "compile->compile;test->test",
    persistenceTyped % "compile->compile;test->test",
    clusterTyped % "compile->compile;test->test",
    clusterShardingTyped % "compile->compile;test->test",
    actorTypedTests % "compile->compile;test->test",
    streamTestkit % "compile->compile;test->test"
  )
  .settings(Dependencies.docs)
  .settings(
    name in (Compile, paradox) := "Akka",
    paradoxProperties ++= Map(
      "akka.canonical.base_url" -> "http://doc.akka.io/docs/akka/current",
      "github.base_url" -> GitHub.url(version.value), // for links like this: @github[#1](#1) or @github[83986f9](83986f9)
      "extref.akka.http.base_url" -> "http://doc.akka.io/docs/akka-http/current/%s",
      "extref.wikipedia.base_url" -> "https://en.wikipedia.org/wiki/%s",
      "extref.github.base_url" -> (GitHub.url(version.value) + "/%s"), // for links to our sources
      "extref.samples.base_url" -> "https://github.com/akka/akka-samples/tree/2.5/%s",
      "extref.ecs.base_url" -> "https://example.lightbend.com/v1/download/%s",
      "scaladoc.akka.base_url" -> "https://doc.akka.io/api/akka/2.5",
      "scaladoc.akka.http.base_url" -> "https://doc.akka.io/api/akka-http/current",
      "javadoc.akka.base_url" -> "https://doc.akka.io/japi/akka/2.5",
      "javadoc.akka.http.base_url" -> "http://doc.akka.io/japi/akka-http/current",
      "scala.version" -> scalaVersion.value,
      "scala.binary_version" -> scalaBinaryVersion.value,
      "akka.version" -> version.value,
      "sigar_loader.version" -> "1.6.6-rev002",
      "algolia.docsearch.api_key" -> "543bad5ad786495d9ccd445ed34ed082",
      "algolia.docsearch.index_name" -> "akka_io",
      "google.analytics.account" -> "UA-21117439-1",
      "google.analytics.domain.name" -> "akka.io",
      "snip.code.base_dir" -> (sourceDirectory in Test).value.getAbsolutePath,
      "snip.akka.base_dir" -> (baseDirectory in ThisBuild).value.getAbsolutePath,
      "fiddle.code.base_dir" -> (sourceDirectory in Test).value.getAbsolutePath
    ),
    paradoxGroups := Map("Language" -> Seq("Scala", "Java")),
    resolvers += Resolver.jcenterRepo,
<<<<<<< HEAD
    deployRsyncArtifact := List((paradox in Compile).value -> s"www/docs/akka/${version.value}"),
    javaOptions in Test ++= { if (isJDK9) Seq("--add-modules", "java.xml.bind") else Seq() },
=======
    deployRsyncArtifact := List((paradox in Compile).value -> s"www/docs/akka/${version.value}")
>>>>>>> 0f0ea659
  )
  .enablePlugins(AkkaParadoxPlugin, DeployRsync, NoPublish, ParadoxBrowse) // FIXME ScaladocNoVerificationOfDiagrams)
  .disablePlugins(MimaPlugin, WhiteSourcePlugin)

lazy val multiNodeTestkit = akkaModule("akka-multi-node-testkit")
  .dependsOn(remote, testkit)
  // .settings(Protobuf.settings) FIXME
  .settings(AutomaticModuleName.settings("akka.remote.testkit"))
  .settings(AkkaBuild.mayChangeSettings)

lazy val osgi = akkaModule("akka-osgi")
  .dependsOn(actor)
  .settings(Dependencies.osgi)
  .settings(AutomaticModuleName.settings("akka.osgi"))
  .settings(OSGi.osgi)
  .settings(
    parallelExecution in Test := false
  )

lazy val persistence = akkaModule("akka-persistence")
  .dependsOn(actor, testkit % "test->test", protobuf)
  .settings(Dependencies.persistence)
  .settings(AutomaticModuleName.settings("akka.persistence"))
  .settings(OSGi.persistence)
  // .settings(Protobuf.settings) FIXME
  .settings(
    fork in Test := true
  )

lazy val persistenceQuery = akkaModule("akka-persistence-query")
  .dependsOn(
    stream,
    persistence % "compile->compile;provided->provided;test->test",
    streamTestkit % "test"
  )
  .settings(Dependencies.persistenceQuery)
  .settings(AutomaticModuleName.settings("akka.persistence.query"))
  .settings(OSGi.persistenceQuery)
  .settings(
    fork in Test := true
  )
  .enablePlugins(ScaladocNoVerificationOfDiagrams)

lazy val persistenceShared = akkaModule("akka-persistence-shared")
  .dependsOn(persistence % "test->test", testkit % "test->test", remote % "test", protobuf)
  .settings(Dependencies.persistenceShared)
  .settings(AutomaticModuleName.settings("akka.persistence.shared"))
  .settings(
    fork in Test := true
  )
  .enablePlugins(NoPublish)
  .disablePlugins(MimaPlugin, WhiteSourcePlugin)

lazy val persistenceTck = akkaModule("akka-persistence-tck")
  .dependsOn(persistence % "compile->compile;provided->provided;test->test", testkit % "compile->compile;test->test")
  .settings(Dependencies.persistenceTck)
  .settings(AutomaticModuleName.settings("akka.persistence.tck"))
//.settings(OSGi.persistenceTck) TODO: we do need to export this as OSGi bundle too?
  .settings(
    fork in Test := true
  )
  .disablePlugins(MimaPlugin)

lazy val protobuf = akkaModule("akka-protobuf")
  .settings(OSGi.protobuf)
  .settings(AutomaticModuleName.settings("akka.protobuf"))
  .enablePlugins(ScaladocNoVerificationOfDiagrams)
  .disablePlugins(MimaPlugin)

lazy val remote = akkaModule("akka-remote")
  .dependsOn(actor, stream, actorTests % "test->test", testkit % "test->test", streamTestkit % "test", protobuf)
  .settings(Dependencies.remote)
  .settings(AutomaticModuleName.settings("akka.remote"))
  .settings(OSGi.remote)
  // .settings(Protobuf.settings) FIXME
  .settings(
    parallelExecution in Test := false
  )

lazy val remoteTests = akkaModule("akka-remote-tests")
  .dependsOn(actorTests % "test->test", remote % "test->test", streamTestkit % "test", multiNodeTestkit)
  .settings(Dependencies.remoteTests)
  // .settings(Protobuf.settings) FIXME
  .settings(
    parallelExecution in Test := false
  )
  .configs(MultiJvm)
  .enablePlugins(MultiNodeScalaTest, NoPublish)
  .disablePlugins(MimaPlugin, WhiteSourcePlugin)

lazy val slf4j = akkaModule("akka-slf4j")
  .dependsOn(actor, testkit % "test->test")
  .settings(Dependencies.slf4j)
  .settings(AutomaticModuleName.settings("akka.slf4j"))
  .settings(OSGi.slf4j)

lazy val stream = akkaModule("akka-stream")
  .dependsOn(actor)
  .settings(Dependencies.stream)
  .settings(AutomaticModuleName.settings("akka.stream"))
  .settings(OSGi.stream)
  .enablePlugins(BoilerplatePlugin)

lazy val streamTestkit = akkaModule("akka-stream-testkit")
  .dependsOn(stream, testkit % "compile->compile;test->test")
  .settings(Dependencies.streamTestkit)
  .settings(AutomaticModuleName.settings("akka.stream.testkit"))
  .settings(OSGi.streamTestkit)
  .disablePlugins(MimaPlugin)

lazy val streamTests = akkaModule("akka-stream-tests")
  .dependsOn(streamTestkit % "test->test", stream)
  .settings(Dependencies.streamTests)
  .enablePlugins(NoPublish)
  .disablePlugins(MimaPlugin, WhiteSourcePlugin)

lazy val streamTestsTck = akkaModule("akka-stream-tests-tck")
  .dependsOn(streamTestkit % "test->test", stream)
  .settings(Dependencies.streamTestsTck)
  .settings(
    // These TCK tests are using System.gc(), which
    // is causing long GC pauses when running with G1 on
    // the CI build servers. Therefore we fork these tests
    // to run with small heap without G1.
    fork in Test := true
  )
  .enablePlugins(NoPublish)
  .disablePlugins(MimaPlugin, WhiteSourcePlugin)

lazy val testkit = akkaModule("akka-testkit")
  .dependsOn(actor)
  .settings(Dependencies.testkit)
  .settings(AutomaticModuleName.settings("akka.actor.testkit"))
  .settings(OSGi.testkit)
  .settings(
    initialCommands += "import akka.testkit._"
  )

lazy val actorTyped = akkaModule("akka-actor-typed")
  .dependsOn(actor)
  .settings(AkkaBuild.mayChangeSettings)
<<<<<<< HEAD
  .settings(AutomaticModuleName.settings("akka.typed")) // fine for now, eventually new module name to become typed.actor
  // To be ablet to import ContainerFormats.proto
  // .settings(Protobuf.importPath := Some(baseDirectory.value / ".." / "akka-remote" / "src" / "main" / "protobuf" )) FIXME
=======
  .settings(AutomaticModuleName.settings("akka.actor.typed")) // fine for now, eventually new module name to become typed.actor
>>>>>>> 0f0ea659
  .settings(
    initialCommands := """
      import akka.typed._
      import akka.typed.scaladsl.Actor
      import scala.concurrent._
      import scala.concurrent.duration._
      import akka.util.Timeout
      implicit val timeout = Timeout(5.seconds)
    """
  )
  .disablePlugins(MimaPlugin)

lazy val persistenceTyped = akkaModule("akka-persistence-typed")
  .dependsOn(
    actorTyped,
    persistence,
    testkit % "test->test",
    typedTestkit % "test->test",
    actorTypedTests % "test->test"
  )
  .settings(AkkaBuild.mayChangeSettings)
  .settings(AutomaticModuleName.settings("akka.persistence.typed"))
  .disablePlugins(MimaPlugin)

lazy val clusterTyped = akkaModule("akka-cluster-typed")
  .dependsOn(
    actorTyped,
    cluster,
    clusterTools,
    distributedData,
    persistence % "provided->test",
    persistenceTyped % "provided->test",
    testkit % "test->test",
    typedTestkit % "test->test",
    actorTypedTests % "test->test"
  )
  .settings(AkkaBuild.mayChangeSettings)
  .settings(AutomaticModuleName.settings("akka.cluster.typed"))
  .disablePlugins(MimaPlugin)

lazy val clusterShardingTyped = akkaModule("akka-cluster-sharding-typed")
  .dependsOn(
    clusterTyped,
    persistenceTyped,
    clusterSharding,
    testkit % "test->test",
    typedTestkit % "test->test",
    actorTypedTests % "test->test"
  )
  .settings(AkkaBuild.mayChangeSettings)
  .settings(AutomaticModuleName.settings("akka.cluster.sharding.typed"))
  // To be able to import ContainerFormats.proto
  .settings(Protobuf.importPath := Some(baseDirectory.value / ".." / "akka-remote" / "src" / "main" / "protobuf" ))
  .disablePlugins(MimaPlugin)


lazy val typedTestkit = akkaModule("akka-testkit-typed")
  .dependsOn(actorTyped, testkit % "compile->compile;test->test")
  .settings(AutomaticModuleName.settings("akka.testkit.typed"))
  .disablePlugins(MimaPlugin)

lazy val actorTypedTests = akkaModule("akka-actor-typed-tests")
  .dependsOn(
    actorTyped,
    typedTestkit % "compile->compile;test->provided;test->test"
  )
  .settings(AkkaBuild.mayChangeSettings)
  .disablePlugins(MimaPlugin)
  .enablePlugins(NoPublish)


def akkaModule(name: String): Project =
  Project(id = name, base = file(name))
    .settings(akka.AkkaBuild.buildSettings)
    .settings(akka.AkkaBuild.defaultSettings)
    .settings(akka.Formatting.formatSettings)
<<<<<<< HEAD
    // .enablePlugins(BootstrapGenjavadoc) FIXME
=======
    .enablePlugins(BootstrapGenjavadoc)
>>>>>>> 0f0ea659
<|MERGE_RESOLUTION|>--- conflicted
+++ resolved
@@ -1,14 +1,13 @@
 import akka.AutomaticModuleName
 
-enablePlugins(TimeStampede, NoPublish)
-enablePlugins(akka.TimeStampede, akka.NoPublish) // FIXME akka.UnidocRoot, akka.UnidocWithPrValidation
+enablePlugins(akka.TimeStampede, akka.NoPublish)  // FIXME akka.UnidocRoot, akka.UnidocWithPrValidation
 disablePlugins(MimaPlugin)
 
 import com.typesafe.sbt.SbtMultiJvm.MultiJvmKeys.MultiJvm
 import com.typesafe.tools.mima.plugin.MimaPlugin
 import spray.boilerplate.BoilerplatePlugin
 import akka.AkkaBuild._
-import akka.{AkkaBuild, Dependencies, GitHub, OSGi, SigarLoader, VersionGenerator} // FIXME Protobuf
+import akka.{AkkaBuild, Dependencies, GitHub, OSGi, SigarLoader, VersionGenerator}  // FIXME Protobuf
 import sbt.Keys.{initialCommands, parallelExecution}
 
 initialize := {
@@ -18,7 +17,6 @@
 }
 
 akka.AkkaBuild.buildSettings
-// akka.Release.settings FIXME
 shellPrompt := { s => Project.extract(s).currentProject.id + " > " }
 resolverSettings
 
@@ -50,7 +48,7 @@
   base = file(".")
 ).aggregate(aggregatedProjects: _*)
  .settings(rootSettings: _*)
-// FIXME .settings(unidocRootIgnoreProjects := Seq(remoteTests, benchJmh, protobuf, akkaScalaNightly, docs))
+ // FIXME .settings(unidocRootIgnoreProjects := Seq(remoteTests, benchJmh, protobuf, akkaScalaNightly, docs))
 
 lazy val actor = akkaModule("akka-actor")
   .settings(Dependencies.actor)
@@ -81,7 +79,6 @@
 lazy val akkaScalaNightly = akkaModule("akka-scala-nightly")
   // remove dependencies that we have to build ourselves (Scala STM)
   .aggregate(aggregatedProjects diff List[ProjectReference](agent, docs): _*)
-  // .disablePlugins(ValidatePullRequest, MimaPlugin) // FIXME disable these again
   .disablePlugins(MimaPlugin) // FIXME ValidatePullRequest
 
 lazy val benchJmh = akkaModule("akka-bench-jmh")
@@ -94,8 +91,8 @@
     ).map(_ % "compile->compile;compile->test;provided->provided"): _*
   )
   .settings(Dependencies.benchJmh)
-  .enablePlugins(JmhPlugin, NoPublish) // FIXME enable ScaladocNoVerificationOfDiagrams
-  .disablePlugins(MimaPlugin, WhiteSourcePlugin) // FIXME disable ValidatePullRequest here
+  .enablePlugins(JmhPlugin, NoPublish) // FIXME ScaladocNoVerificationOfDiagrams
+  .disablePlugins(MimaPlugin, WhiteSourcePlugin) // FIXME ValidatePullRequest
 
 lazy val camel = akkaModule("akka-camel")
   .dependsOn(actor, slf4j, testkit % "test->test")
@@ -111,7 +108,7 @@
   .settings(Dependencies.cluster)
   .settings(AutomaticModuleName.settings("akka.cluster"))
   .settings(OSGi.cluster)
-  // .settings(Protobuf.settings) FIXME
+  // FIXME  .settings(Protobuf.settings)
   .settings(
     parallelExecution in Test := false
   )
@@ -124,7 +121,7 @@
   .settings(OSGi.clusterMetrics)
   .settings(Dependencies.clusterMetrics)
   .settings(AutomaticModuleName.settings("akka.cluster.metrics"))
-  // .settings(Protobuf.settings) FIXME
+  // FIXME .settings(Protobuf.settings)
   .settings(SigarLoader.sigarSettings)
   .settings(
     parallelExecution in Test := false
@@ -233,12 +230,8 @@
     ),
     paradoxGroups := Map("Language" -> Seq("Scala", "Java")),
     resolvers += Resolver.jcenterRepo,
-<<<<<<< HEAD
     deployRsyncArtifact := List((paradox in Compile).value -> s"www/docs/akka/${version.value}"),
     javaOptions in Test ++= { if (isJDK9) Seq("--add-modules", "java.xml.bind") else Seq() },
-=======
-    deployRsyncArtifact := List((paradox in Compile).value -> s"www/docs/akka/${version.value}")
->>>>>>> 0f0ea659
   )
   .enablePlugins(AkkaParadoxPlugin, DeployRsync, NoPublish, ParadoxBrowse) // FIXME ScaladocNoVerificationOfDiagrams)
   .disablePlugins(MimaPlugin, WhiteSourcePlugin)
@@ -380,13 +373,7 @@
 lazy val actorTyped = akkaModule("akka-actor-typed")
   .dependsOn(actor)
   .settings(AkkaBuild.mayChangeSettings)
-<<<<<<< HEAD
-  .settings(AutomaticModuleName.settings("akka.typed")) // fine for now, eventually new module name to become typed.actor
-  // To be ablet to import ContainerFormats.proto
-  // .settings(Protobuf.importPath := Some(baseDirectory.value / ".." / "akka-remote" / "src" / "main" / "protobuf" )) FIXME
-=======
   .settings(AutomaticModuleName.settings("akka.actor.typed")) // fine for now, eventually new module name to become typed.actor
->>>>>>> 0f0ea659
   .settings(
     initialCommands := """
       import akka.typed._
@@ -439,7 +426,7 @@
   .settings(AkkaBuild.mayChangeSettings)
   .settings(AutomaticModuleName.settings("akka.cluster.sharding.typed"))
   // To be able to import ContainerFormats.proto
-  .settings(Protobuf.importPath := Some(baseDirectory.value / ".." / "akka-remote" / "src" / "main" / "protobuf" ))
+  // FIXME .settings(Protobuf.importPath := Some(baseDirectory.value / ".." / "akka-remote" / "src" / "main" / "protobuf" ))
   .disablePlugins(MimaPlugin)
 
 
@@ -463,8 +450,4 @@
     .settings(akka.AkkaBuild.buildSettings)
     .settings(akka.AkkaBuild.defaultSettings)
     .settings(akka.Formatting.formatSettings)
-<<<<<<< HEAD
-    // .enablePlugins(BootstrapGenjavadoc) FIXME
-=======
-    .enablePlugins(BootstrapGenjavadoc)
->>>>>>> 0f0ea659
+    // FIXME .enablePlugins(BootstrapGenjavadoc)
