--- conflicted
+++ resolved
@@ -7,35 +7,23 @@
 import org.scalatest.matchers.MustMatchers
 
 class FSMTimingSpec
-    extends WordSpec
-    with MustMatchers
-    with TestKit {
+        extends WordSpec
+        with MustMatchers
+        with TestKit {
 
-<<<<<<< HEAD
     import FSMTimingSpec._
     import FSM._
 
     val fsm = Actor.actorOf(new StateMachine(testActor)).start
     fsm ! SubscribeTransitionCallBack(testActor)
-    expectMsg(50 millis, CurrentState(fsm, Initial))
+    expectMsg(100 millis, CurrentState(fsm, Initial))
 
     ignoreMsg {
         case Transition(_, Initial, _) => true
     }
-=======
-  import FSMTimingSpec._
-  import FSM._
 
-  val fsm = Actor.actorOf(new StateMachine(testActor)).start
-  fsm ! SubscribeTransitionCallBack(testActor)
-  expectMsg(100 millis, Initial)
->>>>>>> 639b141c
+    "A Finite State Machine" must {
 
-  ignoreMsg {
-    case Transition(Initial, _) => true
-  }
-
-<<<<<<< HEAD
         "receive StateTimeout" in {
             within (50 millis, 150 millis) {
                 fsm ! TestStateTimeout
@@ -65,39 +53,6 @@
                 expectNoMsg
             }
         }
-=======
-  "A Finite State Machine" must {
-
-    "receive StateTimeout" in {
-      within (50 millis, 150 millis) {
-        fsm ! TestStateTimeout
-        expectMsg(Transition(TestStateTimeout, Initial))
-        expectNoMsg
-      }
-    }
-
-    "receive single-shot timer" in {
-      within (50 millis, 150 millis) {
-        fsm ! TestSingleTimer
-        expectMsg(Tick)
-        expectMsg(Transition(TestSingleTimer, Initial))
-        expectNoMsg
-      }
-    }
->>>>>>> 639b141c
-
-    "receive and cancel a repeated timer" in {
-      fsm ! TestRepeatedTimer
-      val seq = receiveWhile(550 millis) {
-        case Tick => Tick
-      }
-      seq must have length (5)
-      within(250 millis) {
-        fsm ! Cancel
-        expectMsg(Transition(TestRepeatedTimer, Initial))
-        expectNoMsg
-      }
-    }
 
     "notify unhandled messages" in {
       fsm ! TestUnhandled
@@ -117,7 +72,7 @@
       }
       within(100 millis) {
         fsm ! Cancel
-        expectMsg(Transition(TestUnhandled, Initial))
+        expectMsg(Transition(fsm, TestUnhandled, Initial))
       }
     }
 
