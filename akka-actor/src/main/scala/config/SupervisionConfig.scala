--- conflicted
+++ resolved
@@ -60,16 +60,10 @@
   abstract class LifeCycle extends ConfigElement
 
   case class SupervisorConfig(restartStrategy: RestartStrategy, worker: List[Server]) extends Server {
-<<<<<<< HEAD
-    //Java API
-    def this(restartStrategy: RestartStrategy, worker: Array[Server]) = this(restartStrategy,worker.toList)
-  }
-=======
   //Java API
     def this(restartStrategy: RestartStrategy, worker: Array[Server]) = this(restartStrategy,worker.toList)
   }
 
->>>>>>> 1c96a117
   class Supervise(val actorRef: ActorRef, val lifeCycle: LifeCycle, _remoteAddress: RemoteAddress) extends Server {
     val remoteAddress: Option[RemoteAddress] = if (_remoteAddress eq null) None else Some(_remoteAddress)
   }
