// need this to resolve http://jcenter.bintray.com/org/jenkins-ci/jenkins/1.26/
// which is used by plugin "org.kohsuke" % "github-api" % "1.68"
resolvers += "Bintray Jcenter" at "https://jcenter.bintray.com/"
libraryDependencies += "org.kohsuke" % "github-api" % "1.68"

// these comment markers are for including code into the docs
//#sbt-multi-jvm
addSbtPlugin("com.typesafe.sbt" % "sbt-multi-jvm" % "0.4.0")
//#sbt-multi-jvm

addSbtPlugin("org.scalariform" % "sbt-scalariform" % "1.8.1")
addSbtPlugin("com.typesafe.sbt" % "sbt-osgi" % "0.9.3")
addSbtPlugin("com.typesafe" % "sbt-mima-plugin" % "0.1.18")
addSbtPlugin("com.jsuereth" % "sbt-pgp" % "1.1.0-M1")
addSbtPlugin("com.eed3si9n" % "sbt-unidoc" % "0.4.1")
addSbtPlugin("com.thoughtworks.sbt-api-mappings" % "sbt-api-mappings" % "2.0.1")
addSbtPlugin("pl.project13.scala" % "sbt-jmh" % "0.3.3")
addSbtPlugin("com.typesafe.sbt" % "sbt-native-packager" % "1.2.2-RC2")
addSbtPlugin("io.spray" % "sbt-boilerplate" % "0.6.1")
addSbtPlugin("com.timushev.sbt" % "sbt-updates" % "0.3.1")
addSbtPlugin("com.lightbend.akka" % "sbt-paradox-akka" % "0.6")
addSbtPlugin("com.lightbend" % "sbt-whitesource" % "0.1.10")
addSbtPlugin("com.typesafe.sbt" % "sbt-git" % "0.9.3")
addSbtPlugin("net.virtual-void" % "sbt-dependency-graph" % "0.9.0") // for advanced PR validation features

<<<<<<< HEAD
// // JDK9 features support via Multi-Release JARs
// addSbtPlugin("com.lightbend.sbt" % "sbt-multi-release-jar" % "0.1.0") // we don't actually use it so far
=======
// used for @unidoc directive
libraryDependencies += "io.github.lukehutch" % "fast-classpath-scanner" % "2.12.3"
>>>>>>> 1574faf1
<|MERGE_RESOLUTION|>--- conflicted
+++ resolved
@@ -23,10 +23,8 @@
 addSbtPlugin("com.typesafe.sbt" % "sbt-git" % "0.9.3")
 addSbtPlugin("net.virtual-void" % "sbt-dependency-graph" % "0.9.0") // for advanced PR validation features
 
-<<<<<<< HEAD
 // // JDK9 features support via Multi-Release JARs
 // addSbtPlugin("com.lightbend.sbt" % "sbt-multi-release-jar" % "0.1.0") // we don't actually use it so far
-=======
+
 // used for @unidoc directive
-libraryDependencies += "io.github.lukehutch" % "fast-classpath-scanner" % "2.12.3"
->>>>>>> 1574faf1
+libraryDependencies += "io.github.lukehutch" % "fast-classpath-scanner" % "2.12.3"