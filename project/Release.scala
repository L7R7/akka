--- conflicted
+++ resolved
@@ -1,53 +1,7 @@
-<<<<<<< HEAD
-// FIXME; this supposedly is the new way: https://github.com/sbt/sbt/blob/v1.0.1/build.sbt#L554-L562
-///**
-// * Copyright (C) 2016-2017 Lightbend Inc. <http://www.lightbend.com>
-// */
-//package akka
-//
-//import sbt._
-//import sbt.Keys._
-//import java.io.File
-//import com.typesafe.sbt.pgp.PgpKeys.publishSigned
-//import sbtunidoc.Plugin.UnidocKeys._
-//import com.lightbend.paradox.sbt.ParadoxKeys
-//
-//object Release extends ParadoxKeys {
-//  val releaseDirectory = SettingKey[File]("release-directory")
-//
-//  lazy val settings: Seq[Setting[_]] = commandSettings ++ Seq(
-//    releaseDirectory := crossTarget.value / "release"
-//  )
-//
-//  lazy val commandSettings = Seq(
-//    commands += buildReleaseCommand
-//  )
-//
-//  def buildReleaseCommand = Command.command("buildRelease") { state =>
-//    val extracted = Project.extract(state)
-//    val release = extracted.get(releaseDirectory)
-//    val releaseVersion = extracted.get(version)
-//    val projectRef = extracted.get(thisProjectRef)
-//    val repo = extracted.get(Publish.defaultPublishTo)
-//    val state1 = extracted.runAggregated(publishSigned in projectRef, state)
-//    val (state2, Seq(api, japi)) = extracted.runTask(unidoc in Compile, state1)
-//    val (state3, docs) = extracted.runTask(paradox in ProjectRef(projectRef.build, "akka-docs") in Compile, state2)
-//
-//    IO.delete(release)
-//    IO.createDirectory(release)
-//    IO.copyDirectory(repo, release / "releases")
-//    IO.copyDirectory(api, release / "api" / "akka" / releaseVersion)
-//    IO.copyDirectory(japi, release / "japi" / "akka" / releaseVersion)
-//    IO.copyDirectory(docs, release / "docs" / "akka" / releaseVersion)
-//
-//    state3
-//  }
-//
-//}
-=======
 /**
  * Copyright (C) 2016-2017 Lightbend Inc. <http://www.lightbend.com>
  */
+/*  FIXME; this supposedly is the new way: https://github.com/sbt/sbt/blob/v1.0.1/build.sbt#L554-L562
 package akka
 
 import sbt._
@@ -89,4 +43,4 @@
   }
 
 }
->>>>>>> 8417e704
+*/