--- conflicted
+++ resolved
@@ -52,7 +52,7 @@
 #                          "<your password>")
 #
 # 3) You must have access to gustav.akka.io
-#    Please note that gustav.akka.io is the same as repo.akka.io, 		
+#    Please note that gustav.akka.io is the same as repo.akka.io, 
 #    but the latter domain is pointed at cloudflare so one could not ssh into it.
 #
 # 3.1) Ask someone in the team for login information for the akkarepo user.
@@ -159,20 +159,12 @@
   fail "A release version must be specified"
 fi
 
-<<<<<<< HEAD
-declare -r java_version="$(java -version 2>&1 | awk -F '"' '/version/ {print $2}')"
-if [ "$java_version" != "9" ]; then
-  echo "Detected java version: $java_version"
-  fail "Akka MUST be released using JDK 9, in order to support j.u.c.Flow interfaces in Akka Streams"
-fi
-=======
 # FIXME #23789 Enable this:
-# declare -r java_version="$(java -version 2>&1 | awk -F '"' '/version/ {print $2}' | sed -e 's/-Debian//')"
+# declare -r java_version="$(java -version 2>&1 | awk -F '"' '/version/ {print $2}')"
 # if [ "$java_version" != "9" ]; then
 #  echo "Detected java version: $java_version"
 #  fail "Akka MUST be released using JDK 9, in order to support j.u.c.Flow interfaces in Akka Streams"
 #fi
->>>>>>> a9a2eee0
 
 declare -r version=$1
 declare -r publish_path="${release_server}:${release_path}"
