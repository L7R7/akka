--- conflicted
+++ resolved
@@ -194,32 +194,18 @@
     </dependency>
     <dependency>
       <groupId>org.atmosphere</groupId>
-<<<<<<< HEAD
-      <artifactId>atmosphere-runtime</artifactId>
-      <version>0.5-SNAPSHOT</version>
-=======
       <artifactId>atmosphere-annotations</artifactId>
       <version>${atmosphere.version}</version>
->>>>>>> 718eac02
     </dependency>
     <dependency>
       <groupId>org.atmosphere</groupId>
       <artifactId>atmosphere-jersey</artifactId>
-<<<<<<< HEAD
-      <version>0.5-SNAPSHOT</version>
-    </dependency>
-    <dependency>
-      <groupId>org.atmosphere</groupId>
-      <artifactId>atmosphere-annotations</artifactId>
-      <version>0.5-SNAPSHOT</version>
-=======
       <version>${atmosphere.version}</version>
     </dependency>
     <dependency>
       <groupId>org.atmosphere</groupId>
       <artifactId>atmosphere-runtime</artifactId>
       <version>${atmosphere.version}</version>
->>>>>>> 718eac02
     </dependency>
   </dependencies>
 
