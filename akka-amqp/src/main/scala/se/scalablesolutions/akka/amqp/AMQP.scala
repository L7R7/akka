--- conflicted
+++ resolved
@@ -12,7 +12,7 @@
 import com.rabbitmq.client.AMQP.BasicProperties
 import java.lang.{String, IllegalArgumentException}
 import reflect.Manifest
-import se.scalablesolutions.akka.util.Procedure
+import se.scalablesolutions.akka.japi.Procedure
 
 /**
  * AMQP Actor API. Implements Connection, Producer and Consumer materialized as Actors.
@@ -451,12 +451,7 @@
   class AMQPSupervisorActor extends Actor {
     import self._
 
-<<<<<<< HEAD
-    faultHandler = Some(OneForOneStrategy(None, None)) // never die
-    trapExit = List(classOf[Throwable])
-=======
-    faultHandler = OneForOneStrategy(List(classOf[Throwable]),5, 5000)
->>>>>>> 69b856e6
+    faultHandler = OneForOneStrategy(List(classOf[Throwable]))
 
     def receive = {
       case _ => {} // ignore all messages
